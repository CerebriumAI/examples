--- conflicted
+++ resolved
@@ -60,11 +60,7 @@
 class Item(BaseModel):
     workflow_values: Optional[Dict] = None
 
-<<<<<<< HEAD
 def predict(workflow_values):
-=======
-def predict(workflow_values=None, run_id):
->>>>>>> 9551d1ae
     item = Item(workflow_values=workflow_values)
 
     template_values = item.workflow_values
