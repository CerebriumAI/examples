from pydantic import BaseModel
from transformers import AutoModelForCausalLM, AutoTokenizer
import torch


class Item(BaseModel):
    prompt: str


model_id = "PygmalionAI/pygmalion-6b"

tokenizer = AutoTokenizer.from_pretrained(model_id)
<<<<<<< HEAD
model = AutoModelForCausalLM.from_pretrained(
    model_id,
    device_map="auto",
    low_cpu_mem_usage=True,
    load_in_8bit=True,
    torch_dtype=torch.float16,
)

=======
model = AutoModelForCausalLM.from_pretrained(model_id, device_map="auto", low_cpu_mem_usage=True, load_in_8bit=True, torch_dtype=torch.float16)        
>>>>>>> 97ac4c08

def predict(item, run_id, logger):
    item = Item(**item)

    # Encoding input tokens
    input_tokens = tokenizer.encode(item.prompt, return_tensors="pt").to("cuda")
    output = model.generate(
        input_tokens,
        max_length=100,
        do_sample=True,
        temperature=0.8,
        num_return_sequences=1,
    )

    # Decode output tokens
    output_text = tokenizer.batch_decode(output, skip_special_tokens=True)[0]

    return {"result": output_text}<|MERGE_RESOLUTION|>--- conflicted
+++ resolved
@@ -10,7 +10,7 @@
 model_id = "PygmalionAI/pygmalion-6b"
 
 tokenizer = AutoTokenizer.from_pretrained(model_id)
-<<<<<<< HEAD
+
 model = AutoModelForCausalLM.from_pretrained(
     model_id,
     device_map="auto",
@@ -19,9 +19,6 @@
     torch_dtype=torch.float16,
 )
 
-=======
-model = AutoModelForCausalLM.from_pretrained(model_id, device_map="auto", low_cpu_mem_usage=True, load_in_8bit=True, torch_dtype=torch.float16)        
->>>>>>> 97ac4c08
 
 def predict(item, run_id, logger):
     item = Item(**item)
